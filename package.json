{
  "name": "apollo-server-monorepo",
  "private": true,
  "license": "MIT",
  "repository": "github:apollographql/apollo-server",
  "scripts": {
    "clean": "git clean -dfqX -- ./node_modules **/{dist,node_modules}/ ./packages/*/tsconfig*tsbuildinfo",
    "compile": "tsc --build tsconfig.build.json",
    "compile:clean": "tsc --build tsconfig.build.json --clean",
    "watch": "tsc --build tsconfig.build.json --watch",
    "release": "npm run clean && npm ci && lerna publish --exact --include-merged-tags",
    "release:server": "npm run release -- --force-publish=apollo-server,apollo-server-azure-functions,apollo-server-cloud-functions,apollo-server-cloudflare,apollo-server-express,apollo-server-fastify,apollo-server-hapi,apollo-server-koa,apollo-server-lambda,apollo-server-micro,apollo-server-testing,apollo-server-integration-testsuite",
    "release:federation": "npm run release -- --force-publish=@apollo/federation,@apollo/gateway",
    "postinstall": "lerna run prepare && npm run compile",
    "lint": "prettier-check '**/*.{js,ts}'",
    "lint-fix": "prettier '**/*.{js,ts}' --write",
    "test": "jest --verbose",
    "test:clean": "jest --clearCache",
    "test:watch": "jest --verbose --watchAll",
    "testonly": "npm test",
    "test:ci": "npm run coverage -- --ci --maxWorkers=2  --reporters=default --reporters=jest-junit",
    "coverage": "npm test -- --coverage",
    "coverage:upload": "codecov"
  },
  "lint-staged": {
    "*.ts": [
      "prettier --write",
      "git add"
    ],
    "*.js": [
      "prettier --write",
      "git add"
    ]
  },
  "engines": {
    "node": ">=6"
  },
  "dependencies": {
    "@apollographql/apollo-tools": "0.3.7",
    "@apollo/federation": "file:packages/apollo-federation",
    "@apollo/gateway": "file:packages/apollo-gateway",
    "apollo-cache-control": "file:packages/apollo-cache-control",
    "apollo-datasource": "file:packages/apollo-datasource",
    "apollo-datasource-rest": "file:packages/apollo-datasource-rest",
    "apollo-engine-reporting": "file:packages/apollo-engine-reporting",
    "apollo-engine-reporting-protobuf": "file:packages/apollo-engine-reporting-protobuf",
    "apollo-server": "file:packages/apollo-server",
    "apollo-server-azure-functions": "file:packages/apollo-server-azure-functions",
    "apollo-server-cache-memcached": "file:packages/apollo-server-cache-memcached",
    "apollo-server-cache-redis": "file:packages/apollo-server-cache-redis",
    "apollo-server-caching": "file:packages/apollo-server-caching",
    "apollo-server-cloud-functions": "file:packages/apollo-server-cloud-functions",
    "apollo-server-cloudflare": "file:packages/apollo-server-cloudflare",
    "apollo-server-core": "file:packages/apollo-server-core",
    "apollo-server-env": "file:packages/apollo-server-env",
    "apollo-server-errors": "file:packages/apollo-server-errors",
    "apollo-server-express": "file:packages/apollo-server-express",
    "apollo-server-fastify": "file:packages/apollo-server-fastify",
    "apollo-server-hapi": "file:packages/apollo-server-hapi",
    "apollo-server-integration-testsuite": "file:packages/apollo-server-integration-testsuite",
    "apollo-server-koa": "file:packages/apollo-server-koa",
    "apollo-server-lambda": "file:packages/apollo-server-lambda",
    "apollo-server-micro": "file:packages/apollo-server-micro",
    "apollo-server-plugin-base": "file:packages/apollo-server-plugin-base",
    "apollo-server-plugin-response-cache": "file:packages/apollo-server-plugin-response-cache",
    "apollo-server-testing": "file:packages/apollo-server-testing",
    "apollo-server-types": "file:packages/apollo-server-types",
    "apollo-tracing": "file:packages/apollo-tracing",
    "graphql-extensions": "file:packages/graphql-extensions"
  },
  "devDependencies": {
    "@azure/functions": "1.0.3",
    "@types/async-retry": "1.4.1",
    "@types/aws-lambda": "8.10.27",
    "@types/body-parser": "1.17.0",
    "@types/connect": "3.4.32",
    "@types/fast-json-stable-stringify": "2.0.0",
    "@types/graphql": "14.2.2",
    "@types/hapi": "17.8.6",
    "@types/ioredis": "4.0.12",
    "@types/jest": "24.0.15",
    "@types/koa-multer": "1.0.0",
    "@types/koa-router": "7.0.42",
    "@types/lodash": "4.14.135",
    "@types/lodash.sortby": "4.7.6",
    "@types/loglevel": "1.5.4",
    "@types/lru-cache": "5.1.0",
    "@types/memcached": "2.2.6",
    "@types/micro": "7.3.3",
    "@types/multer": "1.3.7",
<<<<<<< HEAD
    "@types/node": "8.10.49",
    "@types/nock": "9.1.3",
=======
    "@types/node": "8.10.50",
>>>>>>> 28320c51
    "@types/node-fetch": "2.3.2",
    "@types/parseurl": "1.3.1",
    "@types/redis": "2.8.12",
    "@types/request": "2.48.1",
    "@types/request-promise": "4.1.44",
    "@types/test-listen": "1.1.0",
    "@types/type-is": "1.6.2",
    "@types/ws": "6.0.1",
    "apollo-fetch": "0.7.0",
    "apollo-link": "1.2.12",
    "apollo-link-http": "1.5.15",
    "apollo-link-persisted-queries": "0.2.2",
    "azure-functions-ts-essentials": "1.3.2",
    "body-parser": "1.19.0",
    "codecov": "3.5.0",
    "connect": "3.7.0",
    "deep-freeze": "0.0.1",
    "express": "4.17.1",
    "fastify": "1.14.6",
    "form-data": "2.5.0",
    "graphql": "14.4.2",
    "graphql-subscriptions": "1.1.0",
    "graphql-tag": "2.10.1",
    "graphql-tools": "4.0.5",
    "hapi": "17.8.5",
    "husky": "2.7.0",
    "ioredis": "4.11.1",
    "jest": "24.8.0",
    "jest-config": "24.8.0",
    "jest-junit": "6.4.0",
    "jest-matcher-utils": "24.8.0",
    "js-sha256": "0.9.0",
    "koa": "2.7.0",
    "koa-multer": "1.0.2",
    "lerna": "3.13.4",
    "lint-staged": "8.2.1",
    "memcached-mock": "0.1.0",
    "mock-req": "0.2.0",
    "multer": "1.4.1",
    "nock": "^10.0.6",
    "node-fetch": "2.3.0",
    "prettier": "1.18.2",
    "prettier-check": "2.0.0",
    "qs-middleware": "1.0.3",
    "request": "2.88.0",
    "request-promise": "4.2.4",
    "subscriptions-transport-ws": "0.9.16",
    "supertest": "4.0.2",
    "test-listen": "1.1.0",
    "ts-jest": "24.0.2",
    "tslint": "5.18.0",
    "typescript": "3.4.5",
    "ws": "6.2.1",
    "yup": "0.27.0"
  },
  "jest": {
    "projects": [
      "<rootDir>/packages/*"
    ]
  }
}<|MERGE_RESOLUTION|>--- conflicted
+++ resolved
@@ -88,12 +88,8 @@
     "@types/memcached": "2.2.6",
     "@types/micro": "7.3.3",
     "@types/multer": "1.3.7",
-<<<<<<< HEAD
-    "@types/node": "8.10.49",
+    "@types/node": "8.10.50",
     "@types/nock": "9.1.3",
-=======
-    "@types/node": "8.10.50",
->>>>>>> 28320c51
     "@types/node-fetch": "2.3.2",
     "@types/parseurl": "1.3.1",
     "@types/redis": "2.8.12",
