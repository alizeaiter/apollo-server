{
  "name": "apollo-server-core",
<<<<<<< HEAD
  "version": "2.6.0-alpha.8",
=======
  "version": "2.5.1",
>>>>>>> 8cc6066e
  "description": "Core engine for Apollo GraphQL server",
  "main": "dist/index.js",
  "types": "dist/index.d.ts",
  "repository": {
    "type": "git",
    "url": "https://github.com/apollographql/apollo-server/tree/master/packages/apollo-server-core"
  },
  "keywords": [
    "GraphQL",
    "Apollo",
    "Server",
    "Javascript"
  ],
  "author": "Jonas Helfer <jonas@helfer.email>",
  "license": "MIT",
  "bugs": {
    "url": "https://github.com/apollographql/apollo-server/issues"
  },
  "homepage": "https://github.com/apollographql/apollo-server#readme",
  "engines": {
    "node": ">=6"
  },
  "dependencies": {
    "@apollographql/apollo-tools": "^0.3.6",
<<<<<<< HEAD
    "@apollographql/graphql-playground-html": "1.6.19",
=======
    "@apollographql/graphql-playground-html": "1.6.20",
>>>>>>> 8cc6066e
    "@types/ws": "^6.0.0",
    "apollo-cache-control": "file:../apollo-cache-control",
    "apollo-datasource": "file:../apollo-datasource",
    "apollo-engine-reporting": "file:../apollo-engine-reporting",
    "apollo-server-caching": "file:../apollo-server-caching",
    "apollo-server-env": "file:../apollo-server-env",
    "apollo-server-errors": "file:../apollo-server-errors",
    "apollo-server-plugin-base": "file:../apollo-server-plugin-base",
    "apollo-tracing": "file:../apollo-tracing",
    "fast-json-stable-stringify": "^2.0.0",
    "graphql-extensions": "file:../graphql-extensions",
    "graphql-subscriptions": "^1.0.0",
    "graphql-tag": "^2.9.2",
    "graphql-tools": "^4.0.0",
    "graphql-upload": "^8.0.2",
    "sha.js": "^2.4.11",
    "subscriptions-transport-ws": "^0.9.11",
    "ws": "^6.0.0"
  },
  "peerDependencies": {
    "graphql": "^0.12.0 || ^0.13.0 || ^14.0.0"
  }
}<|MERGE_RESOLUTION|>--- conflicted
+++ resolved
@@ -1,10 +1,6 @@
 {
   "name": "apollo-server-core",
-<<<<<<< HEAD
   "version": "2.6.0-alpha.8",
-=======
-  "version": "2.5.1",
->>>>>>> 8cc6066e
   "description": "Core engine for Apollo GraphQL server",
   "main": "dist/index.js",
   "types": "dist/index.d.ts",
@@ -29,11 +25,7 @@
   },
   "dependencies": {
     "@apollographql/apollo-tools": "^0.3.6",
-<<<<<<< HEAD
-    "@apollographql/graphql-playground-html": "1.6.19",
-=======
     "@apollographql/graphql-playground-html": "1.6.20",
->>>>>>> 8cc6066e
     "@types/ws": "^6.0.0",
     "apollo-cache-control": "file:../apollo-cache-control",
     "apollo-datasource": "file:../apollo-datasource",
