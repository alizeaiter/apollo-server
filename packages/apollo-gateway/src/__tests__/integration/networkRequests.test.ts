--- conflicted
+++ resolved
@@ -15,12 +15,6 @@
   mockRawPartialSchema,
   apiKeyHash,
   graphId,
-<<<<<<< HEAD
-=======
-  mockImplementingServices,
-  mockRawPartialSchema,
-  mockCompositionConfigLink,
->>>>>>> 09765068
 } from './nockMocks';
 
 import loadServicesFromStorage = require("../../loadServicesFromStorage");
