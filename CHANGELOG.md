--- conflicted
+++ resolved
@@ -1,10 +1,8 @@
 # Changelog
 
 ### VNEXT
+* Restify integration and docs/tests.
 
-<<<<<<< HEAD
-* Restify integration and documents/tests.
-=======
 ### v0.5.1
 * add support for HTTP GET Method ([@DxCx](https://github.com/DxCx)) on [#180](https://github.com/apollostack/graphql-server/pull/180)
 
@@ -14,7 +12,6 @@
 ### v0.4.4
 * Update GraphiQL to version 0.8.0 ([@DxCx](https://github.com/DxCx)) on [#192](https://github.com/apollostack/graphql-server/pull/192)
 * Upgrade to GraphQL-js 0.8.1.
->>>>>>> ebe86044
 
 ### v0.4.2
 
